--- conflicted
+++ resolved
@@ -7,15 +7,10 @@
 train_structure: SWAT
 
 alpha: 1
-<<<<<<< HEAD
 sparsity: 0.7
 # pruning_type: unstructured
 # pruning_type: structured_channels
 pruning_type: structured_filter
-=======
-sparsity: 0.5
-pruning_type: unstructured
->>>>>>> 8570359e
 
 # Client fit config
 fit_config:
