--- conflicted
+++ resolved
@@ -6,12 +6,7 @@
 # Choose the train, test and server fed_eval functions
 train_structure: SWAT
 
-<<<<<<< HEAD
 alpha: 1.5
-=======
-# Add something like swat_config:
-alpha: 4
->>>>>>> 84bac05c
 sparsity: 0.5
 pruning_type: unstructured
 
