---
# These strings are constants used by the dispatcher to select functionality at runtime
# Please implement all behaviour in the task-level dispatch.py file and then add the dispatch functions to the top-level dispatch.py
# Choose the model and dataset
model_and_data: CIFAR_RESNET18
# model_and_data: CIFAR_SWAT
# Choose the train, test and server fed_eval functions
train_structure: RESNET18
# train_structure: CIFAR_TRAIN_AND_PRUNE

# Client fit config
fit_config:
  # Net does not require any configuration
  net_config: {}
  # Dataloader requires batch_size
  dataloader_config:
<<<<<<< HEAD
    batch_size: 32
=======
    batch_size: 250
>>>>>>> 19862ede
  # The train function requires epochs and learning_rate
  run_config:
    epochs: 1
    learning_rate: 0.03
  # No extra config
  extra: {mask: false}

# Client eval config
eval_config:
  net_config: {}
  # The testing function batch size can be as high as the GPU supports
  dataloader_config:
    batch_size: 256
  # Unlike train, the mnist train function takes no parameters?
  run_config: {}
  extra: {mask: false}

# Configuration for the federated testing function
# Follows the same conventions as the client config
fed_test_config:
  net_config: {}
  # The testing function batch size can be as high as the GPU supports
  dataloader_config:
    batch_size: 256
  # Unlike train, the mnist train function takes no parameters?
  run_config: {}
  extra: {}

# Configuration instructions for initial parameter 
# generation
net_config_initial_parameters: {}

# The names of metrics you wish to aggregate
fit_metrics: [train_loss, train_accuracy]
evaluate_metrics: [test_accuracy]<|MERGE_RESOLUTION|>--- conflicted
+++ resolved
@@ -14,11 +14,7 @@
   net_config: {}
   # Dataloader requires batch_size
   dataloader_config:
-<<<<<<< HEAD
     batch_size: 32
-=======
-    batch_size: 250
->>>>>>> 19862ede
   # The train function requires epochs and learning_rate
   run_config:
     epochs: 1
