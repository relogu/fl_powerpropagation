--- conflicted
+++ resolved
@@ -27,11 +27,7 @@
     learning_rate: 0.1
     final_learning_rate: 0.01
   # No extra config
-<<<<<<< HEAD
   extra: {in_out_eval: false, mask: true, noise: 0.1}
-=======
-  extra: {mask: false, noise: 0.1}
->>>>>>> 34fb68c6
 
 # Client eval config
 eval_config:
