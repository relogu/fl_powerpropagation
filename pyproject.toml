--- conflicted
+++ resolved
@@ -195,11 +195,7 @@
     "proto",
     "project/task/utils",
     "project/fed/server/strategy/fedavg_custom.py",
-<<<<<<< HEAD
-    "project/fl_powerpropagation/project/task/cifar_resnet18/common.py"
-=======
     "project/task/cifar_resnet18/common.py"
->>>>>>> f4ea6328
 ]
 
 [tool.ruff.format]
